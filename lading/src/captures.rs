//! Capture and record lading's internal metrics
//!
//! The manner in which lading instruments its target is pretty simple: we use
//! the [`metrics`] library to record factual things about interaction with the
//! target and then write all that out to disk for later analysis. This means
//! that the generator, blackhole etc code are unaware of anything other than
//! their [`metrics`] integration while [`CaptureManager`] need only hook into
//! that same crate.

use std::{
    borrow::Cow,
    ffi::OsStr,
    io::{self, BufWriter, Write},
    path::PathBuf,
    sync::{atomic::Ordering, Arc},
    time::{Duration, SystemTime, UNIX_EPOCH},
};

use lading_capture::json;
use metrics::SetRecorderError;
use metrics_util::registry::{AtomicStorage, Registry};
use rustc_hash::FxHashMap;
use tracing::{debug, info, warn};
use uuid::Uuid;

use crate::signals::Phase;

/// Errors produced by [`CaptureManager`]
#[derive(thiserror::Error, Debug)]
pub enum Error {
    /// Wrapper around [`SetRecorderError`].
    #[error("Set recorder error: {0}")]
    SetRecorderError(#[from] SetRecorderError),
}

struct Inner {
    registry: Registry<metrics::Key, AtomicStorage>,
}

#[allow(missing_debug_implementations)]
/// Wrangles internal metrics into capture files
///
/// This struct is responsible for capturing all internal metrics sent through
/// [`metrics`] and periodically writing them to disk with format
/// [`json::Line`].
pub struct CaptureManager {
    fetch_index: u64,
    run_id: Uuid,
    capture_fp: BufWriter<std::fs::File>,
    capture_path: PathBuf,
    shutdown: Phase,
    _experiment_started: Phase,
    inner: Arc<Inner>,
    global_labels: FxHashMap<String, String>,
}

impl CaptureManager {
    /// Create a new [`CaptureManager`]
    ///
    /// # Panics
    ///
    /// Function will panic if the underlying capture file cannot be opened.
    pub async fn new(capture_path: PathBuf, shutdown: Phase, experiment_started: Phase) -> Self {
        let fp = tokio::fs::File::create(&capture_path)
            .await
            .expect("create either called from outside tokio or create errored");
        let fp = fp.into_std().await;
        Self {
            run_id: Uuid::new_v4(),
            fetch_index: 0,
            capture_fp: BufWriter::new(fp),
            capture_path,
            shutdown,
            _experiment_started: experiment_started,
            inner: Arc::new(Inner {
                registry: Registry::atomic(),
            }),
            global_labels: FxHashMap::default(),
        }
    }

    /// Install the [`CaptureManager`] as global [`metrics::Recorder`]
    ///
    /// # Errors
    ///
    /// Returns an error if there is already a global recorder set.
    /// Function if there is already a global recorder set.
    pub fn install(&self) -> Result<(), Error> {
        let recorder = CaptureRecorder {
            inner: Arc::clone(&self.inner),
        };
<<<<<<< HEAD
        metrics::set_boxed_recorder(Box::new(recorder)).expect("recorder already set");
=======
        metrics::set_boxed_recorder(Box::new(recorder))?;
        Ok(())
>>>>>>> 85db8dc4
    }

    /// Add a global label to all metrics managed by [`CaptureManager`].
    pub fn add_global_label<K, V>(&mut self, key: K, value: V)
    where
        K: Into<String>,
        V: Into<String>,
    {
        self.global_labels.insert(key.into(), value.into());
    }

    fn record_captures(&mut self) -> Result<(), io::Error> {
        let now_ms: u128 = SystemTime::now()
            .duration_since(UNIX_EPOCH)
            .expect("UNIX_EPOCH is earlier than the provided time")
            .as_millis();
        let mut lines = Vec::new();
        self.inner
            .registry
            .visit_counters(|key: &metrics::Key, counter| {
                let mut labels = self.global_labels.clone();
                for lbl in key.labels() {
                    // TODO we're allocating the same small strings over and over most likely
                    labels.insert(lbl.key().into(), lbl.value().into());
                }
                let line = json::Line {
                    run_id: Cow::Borrowed(&self.run_id),
                    time: now_ms,
                    fetch_index: self.fetch_index,
                    metric_name: key.name().into(),
                    metric_kind: json::MetricKind::Counter,
                    value: json::LineValue::Int(counter.load(Ordering::Relaxed)),
                    labels,
                };
                lines.push(line);
            });
        self.inner
            .registry
            .visit_gauges(|key: &metrics::Key, gauge| {
                let mut labels = self.global_labels.clone();
                for lbl in key.labels() {
                    // TODO we're allocating the same small strings over and over most likely
                    labels.insert(lbl.key().into(), lbl.value().into());
                }
                let value: f64 = f64::from_bits(gauge.load(Ordering::Relaxed));
                let line = json::Line {
                    run_id: Cow::Borrowed(&self.run_id),
                    time: now_ms,
                    fetch_index: self.fetch_index,
                    metric_name: key.name().into(),
                    metric_kind: json::MetricKind::Gauge,
                    value: json::LineValue::Float(value),
                    labels,
                };
                lines.push(line);
            });
        debug!(
            "Recording {} captures to {}",
            lines.len(),
            self.capture_path
                .file_name()
                .and_then(OsStr::to_str)
                .expect("capture path is not a valid file name")
        );
        for line in lines.drain(..) {
            let pyld = serde_json::to_string(&line)?;
            self.capture_fp.write_all(pyld.as_bytes())?;
            self.capture_fp.write_all(b"\n")?;
            self.capture_fp.flush()?;
        }

        Ok(())
    }

    /// Run [`CaptureManager`] to completion
    ///
    /// Once a second any metrics produced by this program are flushed to disk.
    /// This function only exits once a shutdown signal is received.
    ///
    /// # Panics
    /// # Errors
    ///
    /// Will return `Err` if there is already a global recorder set
    /// None known.
    pub fn start(mut self) -> Result<(), Error> {
        // Installing the recorder immediately on startup.
        // This does _not_ wait on experiment_started signal, so
        // warmup data will be included in the capture.
        self.install()?;
        info!("Capture manager installed, recording to capture file.");

        std::thread::Builder::new()
            .name("capture-manager".into())
            .spawn(move || loop {
                if let Err(e) = self.record_captures() {
                    warn!(
                        "failed to record captures for idx {idx}: {e}",
                        idx = self.fetch_index
                    );
                }
                self.fetch_index += 1;
                if self.shutdown.try_recv() {
                    info!("shutdown signal received");
                    return;
                }
                std::thread::sleep(Duration::from_secs(1));
            })
            .expect("failed to create capture manager thread");
        Ok(())
    }
}

struct CaptureRecorder {
    inner: Arc<Inner>,
}

impl metrics::Recorder for CaptureRecorder {
    fn describe_counter(
        &self,
        _key: metrics::KeyName,
        _unit: Option<metrics::Unit>,
        _description: metrics::SharedString,
    ) {
        // nothing, intentionally
    }

    fn describe_gauge(
        &self,
        _key: metrics::KeyName,
        _unit: Option<metrics::Unit>,
        _description: metrics::SharedString,
    ) {
        // nothing, intentionally
    }

    fn describe_histogram(
        &self,
        _key: metrics::KeyName,
        _unit: Option<metrics::Unit>,
        _description: metrics::SharedString,
    ) {
        // nothing, intentionally
    }

    fn register_counter(&self, key: &metrics::Key) -> metrics::Counter {
        self.inner
            .registry
            .get_or_create_counter(key, |c| c.clone().into())
    }

    fn register_gauge(&self, key: &metrics::Key) -> metrics::Gauge {
        self.inner
            .registry
            .get_or_create_gauge(key, |c| c.clone().into())
    }

    fn register_histogram(&self, _key: &metrics::Key) -> metrics::Histogram {
        // nothing, intentionally
        unimplemented!()
    }
}<|MERGE_RESOLUTION|>--- conflicted
+++ resolved
@@ -89,12 +89,8 @@
         let recorder = CaptureRecorder {
             inner: Arc::clone(&self.inner),
         };
-<<<<<<< HEAD
-        metrics::set_boxed_recorder(Box::new(recorder)).expect("recorder already set");
-=======
         metrics::set_boxed_recorder(Box::new(recorder))?;
         Ok(())
->>>>>>> 85db8dc4
     }
 
     /// Add a global label to all metrics managed by [`CaptureManager`].
