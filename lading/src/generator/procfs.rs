--- conflicted
+++ resolved
@@ -17,12 +17,7 @@
 use rand::SeedableRng;
 use serde::Deserialize;
 
-<<<<<<< HEAD
-use super::General;
 use crate::signals::Phase;
-=======
-use crate::signals::Shutdown;
->>>>>>> b107c8a4
 
 #[derive(::thiserror::Error, Debug)]
 /// Errors emitted by [`Procfs`]
@@ -61,14 +56,8 @@
 /// Generates a fake `procfs` filesystem. Currently incomplete.
 #[allow(dead_code)]
 #[derive(Debug)]
-<<<<<<< HEAD
-pub struct Procfs {
-    config: Config,
+pub struct ProcFs {
     shutdown: Phase,
-=======
-pub struct ProcFs {
-    shutdown: Shutdown,
->>>>>>> b107c8a4
 }
 
 impl ProcFs {
@@ -77,29 +66,11 @@
     /// # Errors
     ///
     /// Returns an error if the config cannot be serialized.
-<<<<<<< HEAD
-    pub fn new(general: General, config: Config, shutdown: Phase) -> Result<Self, Error> {
-        // TODO(geoffrey.oxberry@datadoghq.com): A more feature-ful version of a
-        // procfs generator should check whether the maximum number of arguments
-        // setting doesn't violate `sysconf` settings, e.g., `ARG_MAX`.
-
-        // TODO(geoffrey.oxberry@datadoghq.com): Use this concrete RNG to build
-        // procfs payloads that are parametrized by an abstract type satisfying
-        // the trait bound `rand::Rng + ?Sized`.
-        let mut _rng = ::rand::rngs::StdRng::from_seed(config.seed);
-
-        let mut labels = vec![
-            ("component".to_string(), "generator".to_string()),
-            ("component_name".to_string(), "procfs".to_string()),
-        ];
-        if let Some(id) = general.id {
-            labels.push(("id".to_string(), id));
-=======
     ///
     /// # Panics
     ///
     /// Function should never panic.
-    pub fn new(config: &Config, shutdown: Shutdown) -> Result<Self, Error> {
+    pub fn new(config: &Config, shutdown: Phase) -> Result<Self, Error> {
         let mut rng = StdRng::from_seed(config.seed);
 
         let total_processes = config.total_processes.get();
@@ -177,7 +148,6 @@
             new_path.push(base);
 
             fs::copy(path, new_path)?;
->>>>>>> b107c8a4
         }
 
         Ok(Self { shutdown })
