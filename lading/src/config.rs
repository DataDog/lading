//! This module controls configuration parsing from the end user, providing a
//! convenience mechanism for the rest of the program. Crashes are most likely
//! to originate from this code, intentionally.
use std::{net::SocketAddr, path::PathBuf};

use rustc_hash::FxHashMap;
use serde::Deserialize;

use crate::{blackhole, generator, inspector, observer, target, target_metrics};

/// Errors produced by [`Config`]
#[derive(thiserror::Error, Debug)]
pub enum Error {
    /// Error for a serde [`serde_yaml`].
    #[error("Serde error: {0}")]
    SerdeYaml(#[from] serde_yaml::Error),
}

/// Main configuration struct for this program
#[derive(Debug, Default, Deserialize, PartialEq)]
#[serde(deny_unknown_fields)]
pub struct Config {
    /// The method by which to express telemetry
    #[serde(default)]
    pub telemetry: Telemetry,
    /// The generator to apply to the target in-rig
    #[serde(default)]
    #[serde(with = "serde_yaml::with::singleton_map_recursive")]
    pub generator: Vec<generator::Config>,
    /// The observer that watches the target
    #[serde(skip_deserializing)]
    pub observer: observer::Config,
    /// The program being targetted by this rig
    #[serde(skip_deserializing)]
    pub target: Option<target::Config>,
    /// The blackhole to supply for the target
    #[serde(default)]
    #[serde(with = "serde_yaml::with::singleton_map_recursive")]
    pub blackhole: Option<Vec<blackhole::Config>>,
    /// The target_metrics to scrape from the target
    #[serde(default)]
    #[serde(with = "serde_yaml::with::singleton_map_recursive")]
    pub target_metrics: Option<Vec<target_metrics::Config>>,
    /// The target inspector sub-program
    pub inspector: Option<inspector::Config>,
}

#[derive(Debug, Deserialize, PartialEq, Eq)]
#[serde(rename_all = "snake_case")]
#[serde(deny_unknown_fields)]
#[serde(untagged)]
/// Defines the manner of lading's telemetry.
pub enum Telemetry {
    /// In prometheus mode lading will emit its internal telemetry for scraping
    /// at a prometheus poll endpoint.
    Prometheus {
        /// Address and port for prometheus exporter
        prometheus_addr: SocketAddr,
        /// Additional labels to include in every metric
        global_labels: FxHashMap<String, String>,
    },
    /// In log mode lading will emit its internal telemetry to a structured log
    /// file, the "capture" file.
    Log {
        /// Location on disk to write captures
        path: PathBuf,
        /// Additional labels to include in every metric
        global_labels: FxHashMap<String, String>,
    },
}

impl Default for Telemetry {
    fn default() -> Self {
        Self::Prometheus {
            prometheus_addr: "0.0.0.0:9000"
                .parse()
                .expect("Not possible to parse to SocketAddr"),
            global_labels: FxHashMap::default(),
        }
    }
}

#[cfg(test)]
mod tests {
    use std::str::FromStr;

    use http::HeaderMap;

    use lading_payload::block;

    use super::*;

    #[test]
    fn config_deserializes() -> Result<(), Error> {
        let contents = r#"
generator:
  - id: "Data out"
    http:
      seed: [0,0,0,0,0,0,0,0,0,0,0,0,0,0,0,0,0,0,0,0,0,0,0,0,0,0,0,0,0,0,0,0]
      headers: {}
      target_uri: "http://localhost:1000/"
      bytes_per_second: "100 Mb"
      parallel_connections: 5
      method:
        post:
          maximum_prebuild_cache_size_bytes: "8 Mb"
          variant: "fluent"
blackhole:
  - id: "Data in"
    tcp:
      binding_addr: "127.0.0.1:1000"
  - tcp:
      binding_addr: "127.0.0.1:1001"
"#;
<<<<<<< HEAD
        let config: Config =
            serde_yaml::from_str(contents).expect("Contents do not match the structure expected");
=======
        let config: Config = serde_yaml::from_str(contents)?;
>>>>>>> 85db8dc4
        assert_eq!(
            config,
            Config {
                generator: vec![generator::Config {
                    general: generator::General {
                        id: Some(String::from("Data out"))
                    },
                    inner: generator::Inner::Http(generator::http::Config {
                        seed: Default::default(),
                        target_uri: "http://localhost:1000/"
                            .try_into()
                            .expect("Failed to convert to to valid URI"),
                        method: generator::http::Method::Post {
                            variant: lading_payload::Config::Fluent,
                            maximum_prebuild_cache_size_bytes: byte_unit::Byte::from_unit(
                                8_f64,
                                byte_unit::ByteUnit::MB
                            )
                            .expect("Value provided is negative"),
                            block_cache_method: block::CacheMethod::Fixed,
                        },
                        headers: HeaderMap::default(),
                        bytes_per_second: byte_unit::Byte::from_unit(
                            100_f64,
                            byte_unit::ByteUnit::MB
                        )
                        .expect("Value provided is negative"),
                        block_sizes: Option::default(),
                        parallel_connections: 5,
                        throttle: lading_throttle::Config::default(),
                    }),
                }],
                blackhole: Some(vec![
                    blackhole::Config {
                        general: blackhole::General {
                            id: Some(String::from("Data in"))
                        },
                        inner: blackhole::Inner::Tcp(blackhole::tcp::Config {
                            binding_addr: SocketAddr::from_str("127.0.0.1:1000")
                                .expect("Failed to convert to valid SocketAddr"),
                        })
                    },
                    blackhole::Config {
                        general: blackhole::General { id: None },
                        inner: blackhole::Inner::Tcp(blackhole::tcp::Config {
                            binding_addr: SocketAddr::from_str("127.0.0.1:1001")
                                .expect("Failed to convert to valid SocketAddr"),
                        })
                    },
                ]),
                target: Option::default(),
                telemetry: crate::config::Telemetry::default(),
                observer: observer::Config::default(),
                inspector: Option::default(),
                target_metrics: Option::default(),
            },
        );
        Ok(())
    }
}<|MERGE_RESOLUTION|>--- conflicted
+++ resolved
@@ -112,12 +112,7 @@
   - tcp:
       binding_addr: "127.0.0.1:1001"
 "#;
-<<<<<<< HEAD
-        let config: Config =
-            serde_yaml::from_str(contents).expect("Contents do not match the structure expected");
-=======
         let config: Config = serde_yaml::from_str(contents)?;
->>>>>>> 85db8dc4
         assert_eq!(
             config,
             Config {
