--- conflicted
+++ resolved
@@ -30,15 +30,9 @@
 hyper = { version = "0.14", features = ["client"] }
 is_executable = "1.0.1"
 metrics = { workspace = true }
-<<<<<<< HEAD
 metrics-exporter-prometheus = { workspace = true }
 metrics-util = { workspace = true}
-nix = { version = "0.27", default-features = false, features = ["process", "signal"] }
-=======
-metrics-exporter-prometheus = { version = "0.15", default-features = false, features = ["http-listener"]}
-metrics-util = { version = "0.17" }
 nix = { version = "0.29", default-features = false, features = ["process", "signal"] }
->>>>>>> c4926fab
 num_cpus = { version = "1.16" }
 once_cell = { version = "1.18" }
 rand = { workspace = true, default-features = false, features = ["small_rng", "std", "std_rng" ]}
