# Changelog
All notable changes to this project will be documented in this file.

The format is based on [Keep a Changelog](https://keepachangelog.com/en/1.0.0/),
and this project adheres to [Semantic Versioning](https://semver.org/spec/v2.0.0.html).

## [Unreleased]
## Added
- Add a `max_lifetime` parameter to the `container` generator to make it generate
  a continuous stream of docker containers deletion and re-creation.

## [0.25.9]
## Added
- Introduce a `container` generator able to generate an arbitrary number
<<<<<<< HEAD
  of docker containers.
=======
  of docker containers
- Compute the Working Set Size of the target thanks to the Linux Idle Page Tracking API.
  And expose it in the new `total_wss_bytes` metric.
>>>>>>> 71c14f23
## Changed
- Lading's byte-unit crate is now updated to 5.x. This version of the crate is
  very strict about the difference between MiB, Mb etc.
## Fixed
- Fixed throttle capacity validation to prevent requests larger than maximum
  capacity from being emitted.

## [0.25.8]
## Fixed
- Lading will now ignore child processes when polling /proc if the children are
  forked but not exec'd.
- Lading uses virtual CPUs when calculating both procfs and cgroup CPU data.

## [0.25.7]
## Changed
- Lading now built with edition 2024
- Removed use of compromised `tj-actions/changed-files` action from project's GitHub CI configuration
- Fixed devcontainer configuration to ensure the `rust-analyzer` can run successfully within IDEs
- Added a new gauge `processes_found` and a new warning log for processes we skipped

## [0.25.6]
## Fixed
- `smaps` parsing logic correctly collects memory region pathnames that contain whitespace
- Fixes issue when parsing `NaN` values from a prometheus endpoint
- Linux cgroup v2 observer now correctly sets known-counter values as counters in telemetry.
## Changed
- smaps data is scraped every tenth sample to reduce capture size.
- Bumped `opentelemetry-proto` to `0.28.0`.
- Bumped `prost` to `0.13.0`.

## [0.25.5]
## Added
- Introduced the ability for users to configure lading's sample rate,
  configuration option `sample_period_milliseconds` in `lading.yaml`.
- Users can now configure expvar scraping on https endpoints, skipping certificate validation.

## [0.25.4]
## Changed
- The `splunk_hec` generator now only requires responses to have an `ackId` when
  `acknowledgements` are enabled.
- cgroup.v2 PSI metrics are now parsed. These metrics may change in future
  versions of lading as we get more experience with them.

## [0.25.3]
## Changed
- Various dependencies updated, notably `hyper` is now 1.x.
- Error handling in observer made more forgiving of PID death.

## [0.25.2]
## Changed
- The `bytes_received` metric in the HTTP and splunk_heck blackholes now tracks
  wire bytes, the former metric is preserved with `decoded_bytes_received`.
- Base image is now bookworm, updated from bullseye.

## [0.25.1]
## Removed
- Revert PR #1148

## [0.25.0]
## Added
- Parse nearly the complete field list of smaps/smaps_rollup in the Linux observer.
- Metrics storage is now generational, expiring unwritten metrics by configuration parameter `expiration`.
- Requests sent to the 'http' blackhole will now record the `path` of the HTTP
  request as a tag of the `bytes_received` and `requests_received` metrics.
## Removed
- Removed the unused target-rss-byte-limit from the command line, internal stub of.
## Changed
- logrotate_fs is now behind a feature flag and not enabled in the default
  build. It remains enabled in the release artifact.
- The build now includes http1 and http2 support. Actual usage and availability may vary.
- CPU data now sourced from cgroup v2 on Linux, memory data expanded significantly.
- CPU data now also includes kubernetes style 'millicore' calculations.

## [0.24.0]
## Added
- Introduced load profile configuration for logrotate FS. This is a breaking
  configuration change.

## [0.23.5]
### Fixed
- Target pid watcher will not report 0 for containers.
### Removed
- Container is now the only supported release artifact, removing crates.io
  publish and binaries.

## [0.23.4]
### Added
- Introduced logrotate_fs, a sub-generator of `file_gen` that exposes a FUSE
  filesystem to mimic log rotation. Accurately records bytes lost by readers via
  rotation.
### Fixed
- The target metrics prometheus parser now handles labels that have spaces in
  them rather than incorrectly identifying the metric value.
- Prometheus target metrics scraper will no longer panic if a metric has an
  invalid value (instead it will be logged)
- HTTP traffic sent by the HTTP generator and Splunk generator now always includes
  a Host header to comply with HTTP 1.1 requirements

## [0.23.3]
### Changed
- Linux observer is more resilient to scenarios where lading lacks ptrace permission.
### Removed
- lading_capture no longer exports a protobuf version of the capture.
### Added
- HTTP blackhole now has a `response_delay_millis` setting, allowing for
  simulation of latent network connections. The default value is 0.
### Fixed
- Logrotate file generator will no longer panic when rotating files beyond one depth.

## [0.23.2]
### Changed
- Now built using rust 1.81.0.

### Fixed
- Warmup period is now respected when container targeting is in use.
- Capture manager waits for the target to start running before recording data.

## [0.23.1]
### Fixed
- Fixes a panic in the signal mechanism that appeared when using the file
  generator most prominately.

## [0.23.0]
### Added
- Added ability to create tags for both expvar and prometheus target metrics specific to a single target_metrics configuration (example below shows prometheus metrics collected from the core agent and two additional tags created)
  ```yaml
  target_metrics:
    - prometheus: #core agent telemetry
        uri: "http://127.0.0.1:5000/telemetry"
        tags:
          sub_agent: "core"
          any_label: "any-string-value"
  ```

## [0.22.0]
### Fixed
- Fixes bugs in `smaps` parsing code that can result in under-counting RSS in
  the smaps view of the data.
- Target observer was not exposed through CLI.
### Changed
- Now built using rust 1.79.0
### Added
- Target observer now allows a docker target, identified by name.
- Lading experiment duration may be set to (effectively) infinite via `--experiment-duration-infinite`.
- Allow lading to export prometheus over UDS socket.

## [0.21.1]
### Changed
- Added lading version to initial welcome print msg.
### Fixed
- Prometheus metric exporter did not include some internal metrics (generator
  metrics)
- Range values in the dogstatsd payload will now generate the full inclusive
  range. Previously, values were generated up to but not including the `max`
  value.
- HTTP Blackhole now supports ZSTD encoded requests

## [0.21.0]
### Changed
- Improved the block cache construction to better fill the pre-defined space.
- Removed streaming cache method. Fixed is now the only option.
- Users now configure a maximum block size in generators, not individual blocks.
- Maximum datagram size in bytes for unix datagram generator is 8,192.
- Altered default cache construction from 'fixed' to 'streaming'
- Increased maximum DogStatsD context limit from 100k to 1M
- Procfs generator now generates process names as long as 254 characters, up from 253.
### Fixed
- The capture manager will no longer panic if recording a capture and checking for a shutdown combined takes longer than one second.
- A shutdown race was partially fixed in the capture manager which could result in truncated (invalid) json capture files.
- Unix datagram generator will not longer 'shear' blocks across datagrams.
- Procfs generator now generates `pid/stat` files with `comm` in parens, matching Linux behavior.

## [0.20.10]
### Added
- Optional new feature for DogStatsD generation -- metric name prefixing.
- Musl builds are now available for aarch64 and x86-64
### Changed
### Fixed

## [0.20.9]
### Added
- Enforces changelog entries via CI check
- `payloadtool` binary useful for developers writing new experiments.
- Respects the env var `RUST_LOG` to control logging.
### Fixed
- During payload generation, blocks will reliably be filled to the requested amount.
- During payload generation, block chunks now give more feedback when the
  requested amount cannot be hit.
- Does not crash on empty line in prometheus exports
### Changed
- Increases the amount of blocks available during payload generation.
- DogStatsD tag generation updated to better reflect real DSD traffic.
- Users should avoid setting custom `block_sizes` and rely on the default
  blocks. `payloadtool` is available to help evaluate block size options.

## [0.20.8]
### Added
- Parse working set memory from cgroups on Linux, opens the door to future
  cgroups inspection.

## [0.20.7]
### Fixed
- Fix panic in memory map reading code

## [0.20.6]
### Added
- Adds `/proc/<pid>/smap` parsing to add very detailed memory usage.

### Fixed
- Fixed a bug in CLI key/value parsing where values might be incorrectly parsed
  as key/value pairs if they held lading's delimiter character.

## [0.20.5]
### Added
- Adds a new config option to `lading_payload::dogstatsd::Config`,
  `length_prefix_framed`. If this option is on, each "block" emitted by the
  dogstatsd generator will have a little-endian u32 prefix (4 bytes) containing
  the length of the following block.

### Fixed
- Total CPU calculation routine no longer panics in some scenarios
- Fixes bug with retry logic in both `unix-stream` and `tcp` generators that could
  result in unexpected, extra connections.

## [0.20.4]
### Added
- `lading.running` gauge metric that submits a value of 1 as long as the main
  `select!` of lading is executing.
- `target.running` gauge metric that submits a value of 1 as long as the target
  is running.

### Changed
- Dogstatsd payload structs now have public fields.
- Capture file descriptor is flushed as soon as current lines are written.
- Renamed `Shutdown` data type to `Phase` so that this data type can be used as
  a signal to control `lading` behavior over distinct stages of load generation
  (e.g., warmup, shutdown).
- Prometheus telemetry and Go expvar target metrics are no longer emitted during
  `lading`'s warmup ("experimental") phase.

### Fixed
- Refactors the main `select!` in `lading/src/bin/lading.rs` to loop over the
  select to address a potential early-termination bug when the set of generators
  are empty.

## [0.20.3]
### Added
- ProcFs generator is now suitable for use.

## [0.20.2]
### Fixed
- Process gauges will now be zeroed before iteration. This prevents values from
  exited processes from being reported.

### Changed
- Lading now aborts on panic.
- The shutdown mechanism has been adjusted to improve its reliability.
- The capture manager now runs on a background OS thread.

### Added
- Added metrics that report CPU and memory usage of the whole target process tree.

## [0.20.1]
### Changed
- Internal shutdown sequence is now changed to an advisory signal. There is no
  user-facing change.
- Disabled ANSI codes in logging.
### Fixed
- Removed generational storage in capture management, resolving a runtime hang.

## [0.20.0]
### Added
- Sampling and sampling probability configuration parameters added for
  dogstatsd payloads.
- A new 'logrotate' file generator is introduced.
### Fixed
- Memory consumption stability issues in Dogstatsd payload generator
### Changed
- Existing file generator is renamed 'traditional', requiring a configuration
  change.
- Unknown/old configuration keys are now rejected

## [0.19.1]
### Fixed
- Report scraped Prometheus counters correctly
- Correct metrics emitted by http blackhole

## [0.19.0]
### Changed
- HTTP blackhole can respond with arbitrary data.
- Dogstatsd payload generation now takes range configuration, allows constant settings.

## [0.18.1]
### Added
- `lading-payload` crate is now split out from the `lading` crate
- It is now possible for users to configure the range of DogStatsD payloads
  values. Previously the range was 64-bits wide. The range is inclusive or
  constant. Additionally, users may configure a probability for values being a
  floating point or not.
### Changed
- The block mechanism is reworked to provide a 'fixed' and 'streaming' model,
  running in a separate OS thread from the tokio runtime.

## [0.18.0]
### Changed
- The predictive throttle no longer exists. The only options are stable and
  all-out.

## [0.17.4]
### Added
- `lading` and `lading-capture` releases are now published on crates.io.

## [0.17.3]
### Fixed
- We no longer incorrectly send multiple values on a SET metric in DogStatsD.
### Changed
- Rust compiler updated to 1.71.0
- We now allow users to configure the number of multi-values in a DogStatsD metric.

## [0.17.2]
### Removed
- Observer no longer emits tick data for kernel and user-space time.
### Changed
- We now avoid scaling utilization and clamp it directly to the appropriate
  range.
- We now elide sampling threads that are not also processes in the observer.
- Observer now distinguishes between parent and children processes.
- Config can now be specified using an env var `LADING_CONFIG`. If set, the env var takes precedence over the on-disk config file.
- We now expose two crates from this project, one for capture payloads and the
  other the main lading project.

## [0.17.1]
### Fixed
- Removed a leftover debug print in the Json payload implementation.

## [0.17.0]
### Changed
- Adjusted the default throttle to stable from predictive
- On Linux calculate CPU utilization in terms of logical, not physical, cores when possible.
- CPU percentage calculated in the same manner as Agent's
- Throttle metrics are now labeled with the respective generator's labels.
- Observer now calculates CPU utilization with respect to target cgroup hard, soft limits.

## [0.16.1]
### Changed
- Unix datagram connect errors are now logged at the `error` level.

### Fixed
- No-target mode no longer hangs at startup
- The `unix_datagram` generator doesn't start generating data until the target is running.
- Panic fixed in `unix_datagram` generator

## [0.16.0]
### Added
- `Generators` and `Blackholes` now support an `id` configuration field. This
  will be added to all metrics produced by a component instance.

## [0.15.3]
### Changed
- Reduced the CPU time that `file_gen` consumes at the expense of slightly
  longer flush-to-disk times.
- `file_gen` now shares its pre-computed block between write children, reducing
  memory consumption.

## [0.15.2]
### Fixed
- Disallow the creation of DogStatsD metrics with no values

## [0.15.1]
### Added
- Add 'stable' throttle
- Add 'all-out' throttle
- Allow users to configure generators to use the various throttles
- Added the ability for users to configure DogStatsD payload kind ratios
- Added the ability for users to configure DogStatsd metric kind ratios

## [0.15.0]
### Added
- Added target metrics support for Go expvars
- Added target metrics support for Prometheus

### Fixed
- Fixed throttle behavior for generators that run very quickly

## [0.14.0]
### Added
- Added the ability to configure details about DogStatsD payload
### Changed
- Datadog logs generation now much faster, relying on an experimentally
  determined 'encoded size' rather than searching at runtime for the same.
  (PR #564).
- Adjust generators to consume less CPU by registering metrics where
  possible. (PR #544)
- Adjusted trace-agent msgpack payload generation to be much faster at the cost
  of some memory during the generation process. (PR #547)

## [0.13.1]
### Added
- Introduced Proportional Set Size (PSS) memory measurement under the
  `pss_bytes` metric.
- Convert `Block` to use `Bytes` type instead of `Vec<u8>`.
- Introduce Datadog trace-agent payload support in JSON and MsgPack serialization.

## [0.13.0]
### Added
- Introduced automatic throttling into generators to search for stable target load.
### Fixed
- Use saturating addition in observer stats gathering routine

## [0.12.0]
### Added
- Added the ability for lading to back-off load generation based on RSS limits.
- Process tree generator contributed by @safchain
- Fixed: OpenTelemetry message length calculation corrected for some messages.
- **Breaking change:** Split UDS support between explict datagram and stream modules.
- Fixed: Corrected mistakes in the DogStatsD payload implementation.
### Changed
- Adjusted the cardinality of DogStatsD keys, values and names downward.
- **Breaking change:** Added support for DogStatsD payload.
- **Breaking change:** Support for Kafka generator is removed.
### Fixed
- Lading's UDS will now re-attempt to connect to a UDS socket, rather than
  erroring.

## [0.11.3] - 2022-12-12
### Fixed
- gRPC calls that respond with data are now handled correctly. This previously
emitted an error and dropped the response.

## [0.11.2] - 2022-12-01
### Added
- Targets can inherit lading's environment variables using the
`--target-inherit-environment` flag

### Changed
- glibc based releases are now built on ubuntu-20.04 rather than ubuntu-latest

## [0.11.1] - 2022-11-22
### Added
- Releases now include x86-64 musl binaries
- The musl build does not support kafka

### Changed
- The Protobuf compiler is no longer required to build lading

## [0.11.0] - 2022-11-16
### Added
- Observer now measures child processes of the target

## [0.10.4] - 2022-11-16
### Added
- HTTP blackhole can be configured with arbitrary response body, headers and
status code
- gRPC HTTP2 client concurrency can now be configured

## [0.10.3] - 2022-11-02
### Fixed
- Works around an issue where the UDP generator would cause lading to never
exit.

## [0.10.2] - 2022-10-21
### Fixed
- No notable code changes. Addresses issues with the release workflow.

## [0.10.1] - 2022-10-20
### Fixed
- No code changes. Addresses issues with the release workflow.

## [0.10.0] - 2022-10-20
### Added
- New payload: Apache Common
- New payload: OpenTelemetry protobufs for metrics, traces, and logs
- New generator: gRPC over HTTP/2
- Collect CPU, memory, and scheduling information about the target process
- Target processes may now be launched externally and watched by PID

### Changed
- **Breaking change:** Support multiple generators and blackholes. These config
sections are now lists.
- **Breaking change:** Share the same payload configuration across all
generators. In alignment with other generators, the file generator now requires
snake-cased payload names.
- HTTP and Splunk HEC blackholes support gzip decoding based on incoming headers
- TCP blackhole counts bytes recieved and publishes a `bytes_received` metric
- Ignore empty strings in CLI key-value arguments. This was previously an error.
- The static payload can accept a directory of files
- The file generator's file rotation behavior can be configured

### Fixed
- Improve startup sequencing
- Fix TCP generator shutdown for long lived connections<|MERGE_RESOLUTION|>--- conflicted
+++ resolved
@@ -12,13 +12,9 @@
 ## [0.25.9]
 ## Added
 - Introduce a `container` generator able to generate an arbitrary number
-<<<<<<< HEAD
   of docker containers.
-=======
-  of docker containers
 - Compute the Working Set Size of the target thanks to the Linux Idle Page Tracking API.
   And expose it in the new `total_wss_bytes` metric.
->>>>>>> 71c14f23
 ## Changed
 - Lading's byte-unit crate is now updated to 5.x. This version of the crate is
   very strict about the difference between MiB, Mb etc.
