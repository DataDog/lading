--- conflicted
+++ resolved
@@ -6,26 +6,17 @@
 
 ## [Unreleased]
 ## Added
-<<<<<<< HEAD
-- Parse nearly the complete field list of smaps/smaps_rollup in the Linux observer.
+- Parse nearly the complete field list of smaps/smaps_rollup in the Linux observer. 
+- Metrics storage is now generational, expiring unwritten metrics by configuration parameter `expiration`. 
 - Requests sent to the 'http' blackhole will now record the `path` of the HTTP
   request as a tag of the `bytes_received` and `requests_received` metrics.
-=======
-- Parse nearly the complete field list of smaps/smaps_rollup in the Linux observer. 
-- Metrics storage is now generational, expiring unwritten metrics by configuration parameter `expiration`. 
->>>>>>> b99b8c4d
 ## Removed
-- Removed the unused target-rss-byte-limit from the command line, internal stub of.
+- Removed the unused target-rss-byte-limit from the command line, internal stub of. 
 ## Changed
 - logrotate_fs is now behind a feature flag and not enabled in the default
   build. It remains enabled in the release artifact.
 - The build now includes http1 and http2 support. Actual usage and availability may vary.
-<<<<<<< HEAD
-- Metrics storage is now generational, expiring unwritten metrics every 3 seconds.
-- CPU data now sourced from cgroup v2 on Linux, memory data expanded significantly.
-=======
 - CPU data now sourced from cgroup v2 on Linux, memory data expanded significantly. 
->>>>>>> b99b8c4d
 - CPU data now also includes kubernetes style 'millicore' calculations.
 
 ## [0.24.0]
