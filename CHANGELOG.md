--- conflicted
+++ resolved
@@ -4,12 +4,11 @@
 The format is based on [Keep a Changelog](https://keepachangelog.com/en/1.0.0/),
 and this project adheres to [Semantic Versioning](https://semver.org/spec/v2.0.0.html).
 
-<<<<<<< HEAD
 ## [Unreleased]
 ## Added
 - Introduce a `container` generator able to generate an arbitrary number
   of docker containers
-=======
+
 ## [0.25.8]
 ## Fixed
 - Lading will now ignore child processes when polling /proc if the children are
@@ -32,7 +31,6 @@
 - smaps data is scraped every tenth sample to reduce capture size.
 - Bumped `opentelemetry-proto` to `0.28.0`.
 - Bumped `prost` to `0.13.0`.
->>>>>>> 1aa29ef4
 
 ## [0.25.5]
 ## Added
