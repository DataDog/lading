# Changelog
All notable changes to this project will be documented in this file.

The format is based on [Keep a Changelog](https://keepachangelog.com/en/1.0.0/),
and this project adheres to [Semantic Versioning](https://semver.org/spec/v2.0.0.html).

## Unreleased
<<<<<<< HEAD
### Changed
- Linux observer is more resilient to scenarios where lading lacks ptrace permission.
=======
### Removed
- lading_capture no longer exports a protobuf version of the capture.
>>>>>>> 7423899a

## [0.23.2]
### Changed
- Now built using rust 1.81.0.

### Fixed
- Warmup period is now respected when container targeting is in use.
- Capture manager waits for the target to start running before recording data.

## [0.23.1]
### Fixed
- Fixes a panic in the signal mechanism that appeared when using the file
  generator most prominately.

## [0.23.0]
### Added
- Added ability to create tags for both expvar and prometheus target metrics specific to a single target_metrics configuration (example below shows prometheus metrics collected from the core agent and two additional tags created)
  ```yaml
  target_metrics:
    - prometheus: #core agent telemetry
        uri: "http://127.0.0.1:5000/telemetry"
        tags:
          sub_agent: "core"
          any_label: "any-string-value"
  ```

## [0.22.0]
### Fixed
- Fixes bugs in `smaps` parsing code that can result in under-counting RSS in
  the smaps view of the data.
- Target observer was not exposed through CLI.
### Changed
- Now built using rust 1.79.0
### Added
- Target observer now allows a docker target, identified by name.
- Lading experiment duration may be set to (effectively) infinite via `--experiment-duration-infinite`.
- Allow lading to export prometheus over UDS socket.

## [0.21.1]
### Changed
- Added lading version to initial welcome print msg.
### Fixed
- Prometheus metric exporter did not include some internal metrics (generator
  metrics)
- Range values in the dogstatsd payload will now generate the full inclusive
  range. Previously, values were generated up to but not including the `max`
  value.
- HTTP Blackhole now supports ZSTD encoded requests

## [0.21.0]
### Changed
- Improved the block cache construction to better fill the pre-defined space.
- Removed streaming cache method. Fixed is now the only option.
- Users now configure a maximum block size in generators, not individual blocks.
- Maximum datagram size in bytes for unix datagram generator is 8,192.
- Altered default cache construction from 'fixed' to 'streaming'
- Increased maximum DogStatsD context limit from 100k to 1M
- Procfs generator now generates process names as long as 254 characters, up from 253.
### Fixed
- The capture manager will no longer panic if recording a capture and checking for a shutdown combined takes longer than one second.
- A shutdown race was partially fixed in the capture manager which could result in truncated (invalid) json capture files.
- Unix datagram generator will not longer 'shear' blocks across datagrams.
- Procfs generator now generates `pid/stat` files with `comm` in parens, matching Linux behavior.

## [0.20.10]
### Added
- Optional new feature for DogStatsD generation -- metric name prefixing.
- Musl builds are now available for aarch64 and x86-64
### Changed
### Fixed

## [0.20.9]
### Added
- Enforces changelog entries via CI check
- `payloadtool` binary useful for developers writing new experiments.
- Respects the env var `RUST_LOG` to control logging.
### Fixed
- During payload generation, blocks will reliably be filled to the requested amount.
- During payload generation, block chunks now give more feedback when the
  requested amount cannot be hit.
- Does not crash on empty line in prometheus exports
### Changed
- Increases the amount of blocks available during payload generation.
- DogStatsD tag generation updated to better reflect real DSD traffic.
- Users should avoid setting custom `block_sizes` and rely on the default
  blocks. `payloadtool` is available to help evaluate block size options.

## [0.20.8]
### Added
- Parse working set memory from cgroups on Linux, opens the door to future
  cgroups inspection.

## [0.20.7]
### Fixed
- Fix panic in memory map reading code

## [0.20.6]
### Added
- Adds `/proc/<pid>/smap` parsing to add very detailed memory usage.

### Fixed
- Fixed a bug in CLI key/value parsing where values might be incorrectly parsed
  as key/value pairs if they held lading's delimiter character.

## [0.20.5]
### Added
- Adds a new config option to `lading_payload::dogstatsd::Config`,
  `length_prefix_framed`. If this option is on, each "block" emitted by the
  dogstatsd generator will have a little-endian u32 prefix (4 bytes) containing
  the length of the following block.

### Fixed
- Total CPU calculation routine no longer panics in some scenarios
- Fixes bug with retry logic in both `unix-stream` and `tcp` generators that could
  result in unexpected, extra connections.

## [0.20.4]
### Added
- `lading.running` gauge metric that submits a value of 1 as long as the main
  `select!` of lading is executing.
- `target.running` gauge metric that submits a value of 1 as long as the target
  is running.

### Changed
- Dogstatsd payload structs now have public fields.
- Capture file descriptor is flushed as soon as current lines are written.
- Renamed `Shutdown` data type to `Phase` so that this data type can be used as
  a signal to control `lading` behavior over distinct stages of load generation
  (e.g., warmup, shutdown).
- Prometheus telemetry and Go expvar target metrics are no longer emitted during
  `lading`'s warmup ("experimental") phase.

### Fixed
- Refactors the main `select!` in `lading/src/bin/lading.rs` to loop over the
  select to address a potential early-termination bug when the set of generators
  are empty.

## [0.20.3]
### Added
- ProcFs generator is now suitable for use.

## [0.20.2]
### Fixed
- Process gauges will now be zeroed before iteration. This prevents values from
  exited processes from being reported.

### Changed
- Lading now aborts on panic.
- The shutdown mechanism has been adjusted to improve its reliability.
- The capture manager now runs on a background OS thread.

### Added
- Added metrics that report CPU and memory usage of the whole target process tree.

## [0.20.1]
### Changed
- Internal shutdown sequence is now changed to an advisory signal. There is no
  user-facing change.
- Disabled ANSI codes in logging.
### Fixed
- Removed generational storage in capture management, resolving a runtime hang.

## [0.20.0]
### Added
- Sampling and sampling probability configuration parameters added for
  dogstatsd payloads.
- A new 'logrotate' file generator is introduced.
### Fixed
- Memory consumption stability issues in Dogstatsd payload generator
### Changed
- Existing file generator is renamed 'traditional', requiring a configuration
  change.
- Unknown/old configuration keys are now rejected

## [0.19.1]
### Fixed
- Report scraped Prometheus counters correctly
- Correct metrics emitted by http blackhole

## [0.19.0]
### Changed
- HTTP blackhole can respond with arbitrary data.
- Dogstatsd payload generation now takes range configuration, allows constant settings.

## [0.18.1]
### Added
- `lading-payload` crate is now split out from the `lading` crate
- It is now possible for users to configure the range of DogStatsD payloads
  values. Previously the range was 64-bits wide. The range is inclusive or
  constant. Additionally, users may configure a probability for values being a
  floating point or not.
### Changed
- The block mechanism is reworked to provide a 'fixed' and 'streaming' model,
  running in a separate OS thread from the tokio runtime.

## [0.18.0]
### Changed
- The predictive throttle no longer exists. The only options are stable and
  all-out.

## [0.17.4]
### Added
- `lading` and `lading-capture` releases are now published on crates.io.

## [0.17.3]
### Fixed
- We no longer incorrectly send multiple values on a SET metric in DogStatsD.
### Changed
- Rust compiler updated to 1.71.0
- We now allow users to configure the number of multi-values in a DogStatsD metric.

## [0.17.2]
### Removed
- Observer no longer emits tick data for kernel and user-space time.
### Changed
- We now avoid scaling utilization and clamp it directly to the appropriate
  range.
- We now elide sampling threads that are not also processes in the observer.
- Observer now distinguishes between parent and children processes.
- Config can now be specified using an env var `LADING_CONFIG`. If set, the env var takes precedence over the on-disk config file.
- We now expose two crates from this project, one for capture payloads and the
  other the main lading project.

## [0.17.1]
### Fixed
- Removed a leftover debug print in the Json payload implementation.

## [0.17.0]
### Changed
- Adjusted the default throttle to stable from predictive
- On Linux calculate CPU utilization in terms of logical, not physical, cores when possible.
- CPU percentage calculated in the same manner as Agent's
- Throttle metrics are now labeled with the respective generator's labels.
- Observer now calculates CPU utilization with respect to target cgroup hard, soft limits.

## [0.16.1]
### Changed
- Unix datagram connect errors are now logged at the `error` level.

### Fixed
- No-target mode no longer hangs at startup
- The `unix_datagram` generator doesn't start generating data until the target is running.
- Panic fixed in `unix_datagram` generator

## [0.16.0]
### Added
- `Generators` and `Blackholes` now support an `id` configuration field. This
  will be added to all metrics produced by a component instance.

## [0.15.3]
### Changed
- Reduced the CPU time that `file_gen` consumes at the expense of slightly
  longer flush-to-disk times.
- `file_gen` now shares its pre-computed block between write children, reducing
  memory consumption.

## [0.15.2]
### Fixed
- Disallow the creation of DogStatsD metrics with no values

## [0.15.1]
### Added
- Add 'stable' throttle
- Add 'all-out' throttle
- Allow users to configure generators to use the various throttles
- Added the ability for users to configure DogStatsD payload kind ratios
- Added the ability for users to configure DogStatsd metric kind ratios

## [0.15.0]
### Added
- Added target metrics support for Go expvars
- Added target metrics support for Prometheus

### Fixed
- Fixed throttle behavior for generators that run very quickly

## [0.14.0]
### Added
- Added the ability to configure details about DogStatsD payload
### Changed
- Datadog logs generation now much faster, relying on an experimentally
  determined 'encoded size' rather than searching at runtime for the same.
  (PR #564).
- Adjust generators to consume less CPU by registering metrics where
  possible. (PR #544)
- Adjusted trace-agent msgpack payload generation to be much faster at the cost
  of some memory during the generation process. (PR #547)

## [0.13.1]
### Added
- Introduced Proportional Set Size (PSS) memory measurement under the
  `pss_bytes` metric.
- Convert `Block` to use `Bytes` type instead of `Vec<u8>`.
- Introduce Datadog trace-agent payload support in JSON and MsgPack serialization.

## [0.13.0]
### Added
- Introduced automatic throttling into generators to search for stable target load.
### Fixed
- Use saturating addition in observer stats gathering routine

## [0.12.0]
### Added
- Added the ability for lading to back-off load generation based on RSS limits.
- Process tree generator contributed by @safchain
- Fixed: OpenTelemetry message length calculation corrected for some messages.
- **Breaking change:** Split UDS support between explict datagram and stream modules.
- Fixed: Corrected mistakes in the DogStatsD payload implementation.
### Changed
- Adjusted the cardinality of DogStatsD keys, values and names downward.
- **Breaking change:** Added support for DogStatsD payload.
- **Breaking change:** Support for Kafka generator is removed.
### Fixed
- Lading's UDS will now re-attempt to connect to a UDS socket, rather than
  erroring.

## [0.11.3] - 2022-12-12
### Fixed
- gRPC calls that respond with data are now handled correctly. This previously
emitted an error and dropped the response.

## [0.11.2] - 2022-12-01
### Added
- Targets can inherit lading's environment variables using the
`--target-inherit-environment` flag

### Changed
- glibc based releases are now built on ubuntu-20.04 rather than ubuntu-latest

## [0.11.1] - 2022-11-22
### Added
- Releases now include x86-64 musl binaries
- The musl build does not support kafka

### Changed
- The Protobuf compiler is no longer required to build lading

## [0.11.0] - 2022-11-16
### Added
- Observer now measures child processes of the target

## [0.10.4] - 2022-11-16
### Added
- HTTP blackhole can be configured with arbitrary response body, headers and
status code
- gRPC HTTP2 client concurrency can now be configured

## [0.10.3] - 2022-11-02
### Fixed
- Works around an issue where the UDP generator would cause lading to never
exit.

## [0.10.2] - 2022-10-21
### Fixed
- No notable code changes. Addresses issues with the release workflow.

## [0.10.1] - 2022-10-20
### Fixed
- No code changes. Addresses issues with the release workflow.

## [0.10.0] - 2022-10-20
### Added
- New payload: Apache Common
- New payload: OpenTelemetry protobufs for metrics, traces, and logs
- New generator: gRPC over HTTP/2
- Collect CPU, memory, and scheduling information about the target process
- Target processes may now be launched externally and watched by PID

### Changed
- **Breaking change:** Support multiple generators and blackholes. These config
sections are now lists.
- **Breaking change:** Share the same payload configuration across all
generators. In alignment with other generators, the file generator now requires
snake-cased payload names.
- HTTP and Splunk HEC blackholes support gzip decoding based on incoming headers
- TCP blackhole counts bytes recieved and publishes a `bytes_received` metric
- Ignore empty strings in CLI key-value arguments. This was previously an error.
- The static payload can accept a directory of files
- The file generator's file rotation behavior can be configured

### Fixed
- Improve startup sequencing
- Fix TCP generator shutdown for long lived connections<|MERGE_RESOLUTION|>--- conflicted
+++ resolved
@@ -5,13 +5,10 @@
 and this project adheres to [Semantic Versioning](https://semver.org/spec/v2.0.0.html).
 
 ## Unreleased
-<<<<<<< HEAD
 ### Changed
 - Linux observer is more resilient to scenarios where lading lacks ptrace permission.
-=======
 ### Removed
 - lading_capture no longer exports a protobuf version of the capture.
->>>>>>> 7423899a
 
 ## [0.23.2]
 ### Changed
