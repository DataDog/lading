--- conflicted
+++ resolved
@@ -93,10 +93,7 @@
 
 impl KindWeights {
     /// Create a new instance of `KindWeights` according to the args
-<<<<<<< HEAD
-=======
     #[must_use]
->>>>>>> 2fdf10d5
     pub fn new(metric: u8, event: u8, service_check: u8) -> Self {
         Self {
             metric,
@@ -132,10 +129,7 @@
 
 impl MetricWeights {
     /// Create a new instance of `MetricWeights` according to the args
-<<<<<<< HEAD
-=======
     #[must_use]
->>>>>>> 2fdf10d5
     pub fn new(count: u8, gauge: u8, timer: u8, distribution: u8, set: u8, histogram: u8) -> Self {
         Self {
             count,
